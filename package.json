--- conflicted
+++ resolved
@@ -1,14 +1,6 @@
 {
   "name": "@salesforce/refocus-bdk",
-<<<<<<< HEAD
-<<<<<<< HEAD
   "version": "1.4.7",
-=======
-  "version": "1.4.6",
->>>>>>> d8786a897677207fa94606db7ad1f309cddc9f28
-=======
-  "version": "1.4.7",
->>>>>>> 1344be86
   "description": "Utilities used by Refocus Bots to communicate with Refocus.",
   "scripts": {
     "test": "echo \"Error: no test specified\" && exit 1",
