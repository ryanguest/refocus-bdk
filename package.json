--- conflicted
+++ resolved
@@ -17,11 +17,6 @@
     }
   },
   "dependencies": {
-<<<<<<< HEAD
-=======
-    "@salesforce/refocus-bdk": "^1.0.3",
-    "file-system": "^2.2.2",
->>>>>>> 52153a3e
     "moment": "^2.19.2",
     "serialize-javascript": "^1.5.0",
     "socket.io-client": "^2.0.4",
