--- conflicted
+++ resolved
@@ -1,10 +1,6 @@
 {
   "name": "@salesforce/refocus-bdk",
-<<<<<<< HEAD
-  "version": "1.6.1",
-=======
-  "version": "1.6.2",
->>>>>>> fc6a2764
+  "version": "1.6.3",
   "description": "Utilities used by Refocus Bots to communicate with Refocus.",
   "scripts": {
     "test": "mocha tests",
@@ -21,11 +17,6 @@
     }
   },
   "dependencies": {
-<<<<<<< HEAD
-=======
-    "@salesforce/refocus-bdk": "^1.0.3",
-    "file-system": "^2.2.2",
->>>>>>> fc6a2764
     "moment": "^2.19.2",
     "serialize-javascript": "^1.5.0",
     "socket.io-client": "^2.0.4",
