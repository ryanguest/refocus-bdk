--- conflicted
+++ resolved
@@ -2,25 +2,18 @@
   "name": "@salesforce/refocus-bdk",
   "version": "1.1.1",
   "description": "Utilities used by Refocus Bots to communicate with Refocus.",
-<<<<<<< HEAD
-  "main": "index.js",
   "scripts": {
     "test": "echo \"Error: no test specified\" && exit 1",
     "lint": "eslint --ext=js --ext=jsx ."
   },
-  "author": "",
-=======
   "main": "refocus-bdk-server.js",
   "browser": "refocus-bdk-client.js",
   "author": "kfoster@salesforce.com kamil@salesforce.com",
->>>>>>> 974079ac
   "license": "ISC",
   "dependencies": {
     "@salesforce/refocus-bdk": "^1.0.3",
     "moment": "^2.19.2",
     "socket.io-client": "^2.0.4",
-<<<<<<< HEAD
-    "superagent": "^3.8.1"
   },
   "devDependencies": {
     "babel-eslint": "^8.0.3",
@@ -29,9 +22,7 @@
     "eslint-plugin-import": "^2.8.0",
     "eslint-plugin-jsx-a11y": "^6.0.3",
     "eslint-plugin-react": "^7.5.1"
-=======
     "superagent": "^3.8.1",
     "superagent-proxy": "^1.0.2"
->>>>>>> 974079ac
   }
 }