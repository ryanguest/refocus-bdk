# refocus-bdk
This is the repository for the refocus-bdk. The bdk (bot developement kit) contains a set of utilities used by Refocus Bots to communicate with [Refocus Rooms](https://github.com/salesforce/refocus).

## Getting Started
These instructions will enable you to have a copy of this project up and running on your local machine for development and testing purposes.

### Prerequisites
* [Node.js](https://nodejs.org/en/)

### Usage
* When a developer wants to create a bot for IMC V2, they need to be added as a collaborator (read/write) to the @salesforce/refocus-bdk module, because it is a private module. This means that they need to have an account with npm. This can be created [here](https://www.npmjs.com/).
* In the terminal run ```npm login```.
* Include the dependency ```@salesforce/refocus-bdk``` in your package.json file.
* When npm install is run, it will make sure that you have correct permissions to use the @salesforce/refocus-bdk module.
* Require the module in the file that you want to use it: ```const bdk = require('@salesforce/refocus-bdk')(config);```
#### Heroku
* If this bot is going to be hosted somewhere (eg Heroku), you will need an .npmrc file for authentication.
* In the terminal run ```npm login```. Once you input your npm credentials, ```~/.npmrc``` will be created. You will need to change this file so its contents are something like this: ```//registry.npmjs.org/:_authToken=00000000-0000-0000-0000-000000000000```, where the 0's will be replaced by a token. This token is not like a session key and will remain valid until you change your password.
* Copy the .npmrc file into the root directory of your project (.npmrc will be a sibling of the node_modules folder).
* You should change the contents of the .npmrc file to something like: ```//registry.npmjs.org/:_authToken=${NPM_TOKEN}``` and add ```NPM_TOKEN``` as an env var.
* When Heroku tries to install your modules upon deploy, it will be able to authenticate correctly and install @salesforce/refocus-bdk.
* By default this package uses a socket connection to get updates from Refocus. However if desiered, polling can be used to get updates instead by setting an environment variable ```USE_POLLING = true```.

### Env Variables
Note: If you want to test this locally you will need some environment variables:
* ```USE_POLLING``` - If you want polling set this to true, else default to sockets
* ```BOT_LOGGING``` - If you want to enable logging to a log file set this to "file", if you want to set logging to a console log then set this to "console", if you want to have both set this to "both", if you want neither logging set this to "none", defaults to "console"
* ```CONSOLE_LOG_LEVEL``` - Set the level of console out you want to see, defaults to 'info'. All levels include error, warn, info, verbose, debug, silly see [WinstonJS](https://github.com/winstonjs/winston/tree/2.4.0) for more details
* ```FILE_LOG_LEVEL``` - Set the level of logging you want in your log file, defaults to 'verbose'. All levels include error, warn, info, verbose, debug, silly see [WinstonJS](https://github.com/winstonjs/winston/tree/2.4.0) for more details

### Coding Example
```javascript
const bdk = require('@salesforce/refocus-bdk')(config);
bdk.createBotData(roomId, botName, 'timers', JSON.stringify(timers))
```

### Available Functions
* installOrUpdateBot
* getRoomId
* findRoom
* updateSettings
* findBot
* findBotAction
* getBotActions
* createBotAction
* respondBotAction
* respondBotActionNoLog
* createBotData
* findBotData
* getBotData
* changeBotData
* upsertBotData
* refocusConnectPolling
* refocusConnect
* getUserName
* getUserId
* getUserEmail
* getUserFullName
* createEvents
* getEvents
* getAllEvents
* getActiveUsers
* log

## Contributing
If you have any ideas on how this project could be improved, please feel free. The steps involved are:
* Fork the repo on GitHub.
* Clone this project to your machine.
* Commit changes to your own branch.
* Push your work back up to your fork.
* Submit a Pull Request so we can review it!

## Release History

Follows [semantic versioning](https://docs.npmjs.com/getting-started/semantic-versioning#semver-for-publishers)

* 1.0.1 Basic utilities, polling for actions, data and settings, basic support for sockets - actions only.
* 1.0.2 Bot auto-installation (or update) functionality.
* 1.0.3 Full sockets support. Toggle switch between polling and sockets.
* 1.1.1 Client & server side code separation. Basic proxy support for REST API requests via superagent.
* 1.1.2 Fix minor bug of missing dependencies and adds get user information functions added .tgz files to git ignore
* 1.2.0 Added Events routes and get room ID
* 1.2.1 Create event log with respondBotAction
* 1.2.2 Automatically try add user Id to action and events
* 1.3.0 Add active users function
* 1.3.1 Fix for TypeError: this.getUserId is not a function
* 1.3.2 Limit polling to be bot specific
* 1.3.3 Polling Bug Fix
* 1.3.4 Removed unused polling in backend
* 1.3.5 Polling only for active Bot Actions
* 1.4.0 Add WinstonJS logs and custom logs for client side
* 1.4.1 Support a new URL parameter to enable logging `{url}?log={logLevel}`
* 1.4.2 Various level logging for requests and linting
* 1.4.3 Linting check on pre-commit hook
* 1.4.4 Using upsert route for Bot Data
* 1.4.5 Fixed routes with string literals
* 1.4.6 `version` field support
* 1.4.7 User fullName support
* 1.5.0 Unit tests for installBot function. Pre-commit and pre-push hooks for linter and tests
* 1.5.1 Update Bot Action polling to have a timeout
* 1.5.2 Bug fixes
<<<<<<< HEAD
* 1.5.3 Get all events
=======
* 1.5.3 Events have user attached to their context
>>>>>>> 3da00f4f
<|MERGE_RESOLUTION|>--- conflicted
+++ resolved
@@ -99,8 +99,5 @@
 * 1.5.0 Unit tests for installBot function. Pre-commit and pre-push hooks for linter and tests
 * 1.5.1 Update Bot Action polling to have a timeout
 * 1.5.2 Bug fixes
-<<<<<<< HEAD
-* 1.5.3 Get all events
-=======
 * 1.5.3 Events have user attached to their context
->>>>>>> 3da00f4f
+* 1.5.4 Get all events