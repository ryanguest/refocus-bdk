--- conflicted
+++ resolved
@@ -94,8 +94,5 @@
 * 1.4.4 Using upsert route for Bot Data
 * 1.4.5 Fixed routes with string literals
 * 1.4.6 `version` field support
-<<<<<<< HEAD
-* 1.5.0 Unit tests for installBot function. Pre-commit and pre-push hooks for linter and tests
-=======
 * 1.4.7 User fullName support
->>>>>>> cfba1b40
+* 1.5.0 Unit tests for installBot function. Pre-commit and pre-push hooks for linter and tests