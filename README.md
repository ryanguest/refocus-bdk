# refocus-bdk
This is the repository for the refocus-bdk. The bdk (bot developement kit) contains a set of utilities used by Refocus Bots to communicate with [Refocus Rooms](https://github.com/salesforce/refocus).

## Getting Started
These instructions will enable you to have a copy of this project up and running on your local machine for development and testing purposes.

### Prerequisites
* [Node.js](https://nodejs.org/en/)

### Usage
* When a developer wants to create a bot for IMC V2, they need to be added as a collaborator (read/write) to the @salesforce/refocus-bdk module, because it is a private module. This means that they need to have an account with npm. This can be created [here](https://www.npmjs.com/).
* In the terminal run ```npm login```.
* Include the dependency ```@salesforce/refocus-bdk``` in your package.json file.
* When npm install is run, it will make sure that you have correct permissions to use the @salesforce/refocus-bdk module.
* Require the module in the file that you want to use it: ```const bdk = require('@salesforce/refocus-bdk')(config);```
#### Heroku
* If this bot is going to be hosted somewhere (eg Heroku), you will need an .npmrc file for authentication.
* In the terminal run ```npm login```. Once you input your npm credentials, ```~/.npmrc``` will be created. You will need to change this file so its contents are something like this: ```//registry.npmjs.org/:_authToken=00000000-0000-0000-0000-000000000000```, where the 0's will be replaced by a token. This token is not like a session key and will remain valid until you change your password.
* Copy the .npmrc file into the root directory of your project (.npmrc will be a sibling of the node_modules folder).
* You should change the contents of the .npmrc file to something like: ```//registry.npmjs.org/:_authToken=${NPM_TOKEN}``` and add ```NPM_TOKEN``` as an env var.
* When Heroku tries to install your modules upon deploy, it will be able to authenticate correctly and install @salesforce/refocus-bdk.
* By default this package uses a socket connection to get updates from Refocus. However if desiered, polling can be used to get updates instead by setting an environment variable ```USE_POLLING = true```.

### Env Variables
Note: If you want to test this locally you will need some environment variables:
* ```USE_POLLING``` - If you want polling set this to true, else default to sockets
* ```BOT_LOGGING``` - If you want to enable logging to a log file set this to "file", if you want to set logging to a console log then set this to "console", if you want to have both set this to "both", if you want neither logging set this to "none", defaults to "console"
* ```CONSOLE_LOG_LEVEL``` - Set the level of console out you want to see, defaults to 'info'. All levels include error, warn, info, verbose, debug, silly see [WinstonJS](https://github.com/winstonjs/winston/tree/2.4.0) for more details
* ```FILE_LOG_LEVEL``` - Set the level of logging you want in your log file, defaults to 'verbose'. All levels include error, warn, info, verbose, debug, silly see [WinstonJS](https://github.com/winstonjs/winston/tree/2.4.0) for more details

### Coding Example
```javascript
const bdk = require('@salesforce/refocus-bdk')(config);
bdk.createBotData(roomId, botName, 'timers', JSON.stringify(timers))
```

### Available Functions
* installOrUpdateBot
* getRoomId
* findRoom
* updateSettings
* findBot
* findBotAction
* getBotActions
* createBotAction
* respondBotAction
* respondBotActionNoLog
* createBotData
* findBotData
* getBotData
* changeBotData
* upsertBotData
* refocusConnectPolling
* refocusConnect
* getUserName
* getUserId
* getUserEmail
* getUserFullName
* createEvents
* getEvents
* getAllEvents
* getActiveUsers
* log

## Contributing
If you have any ideas on how this project could be improved, please feel free. The steps involved are:
* Fork the repo on GitHub.
* Clone this project to your machine.
* Commit changes to your own branch.
* Push your work back up to your fork.
* Submit a Pull Request so we can review it!

## Release History

Follows [semantic versioning](https://docs.npmjs.com/getting-started/semantic-versioning#semver-for-publishers)

* 1.0.1 Basic utilities, polling for actions, data and settings, basic support for sockets - actions only.
* 1.0.2 Bot auto-installation (or update) functionality.
* 1.0.3 Full sockets support. Toggle switch between polling and sockets.
* 1.1.1 Client & server side code separation. Basic proxy support for REST API requests via superagent.
* 1.1.2 Fix minor bug of missing dependencies and adds get user information functions added .tgz files to git ignore
* 1.2.0 Added Events routes and get room ID
* 1.2.1 Create event log with respondBotAction
* 1.2.2 Automatically try add user Id to action and events
* 1.3.0 Add active users function
* 1.3.1 Fix for TypeError: this.getUserId is not a function
* 1.3.2 Limit polling to be bot specific
* 1.3.3 Polling Bug Fix
* 1.3.4 Removed unused polling in backend
* 1.3.5 Polling only for active Bot Actions
* 1.4.0 Add WinstonJS logs and custom logs for client side
* 1.4.1 Support a new URL parameter to enable logging `{url}?log={logLevel}`
* 1.4.2 Various level logging for requests and linting
* 1.4.3 Linting check on pre-commit hook
* 1.4.4 Using upsert route for Bot Data
* 1.4.5 Fixed routes with string literals
* 1.4.6 `version` field support
* 1.4.7 User fullName support
* 1.5.0 Unit tests for installBot function. Pre-commit and pre-push hooks for linter and tests
* 1.5.1 Update Bot Action polling to have a timeout
* 1.5.2 Bug fixes
* 1.5.3 Events have user attached to their context
* 1.5.4 Get all events
* 1.5.5 Duplicate events created
* 1.5.6 Fix missing tokens
* 1.5.7 Added Get Users Route
* 1.5.8 Default full name back to user email if no full name exists
<<<<<<< HEAD
* 1.5.8 Fix apostrophe issue
=======
* 1.5.9 botAction tests
* 1.5.10 botData functions allow Object as a param and object is escaped before creating/patching
>>>>>>> 867ae0c6
<|MERGE_RESOLUTION|>--- conflicted
+++ resolved
@@ -105,9 +105,6 @@
 * 1.5.6 Fix missing tokens
 * 1.5.7 Added Get Users Route
 * 1.5.8 Default full name back to user email if no full name exists
-<<<<<<< HEAD
-* 1.5.8 Fix apostrophe issue
-=======
 * 1.5.9 botAction tests
 * 1.5.10 botData functions allow Object as a param and object is escaped before creating/patching
->>>>>>> 867ae0c6
+* 1.5.11 Fix apostrophe issue