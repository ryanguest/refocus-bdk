# refocus-bdk
This is the repository for the refocus-bdk. The bdk (bot developement kit) contains a set of utilities used by Refocus Bots to communicate with [Refocus Rooms](https://github.com/salesforce/refocus).

## Getting Started
These instructions will enable you to have a copy of this project up and running on your local machine for development and testing purposes.

### Prerequisites
* [Node.js](https://nodejs.org/en/)

### Usage
* When a developer wants to create a bot for IMC V2, they need to be added as a collaborator (read/write) to the @salesforce/refocus-bdk module, because it is a private module. This means that they need to have an account with npm. This can be created [here](https://www.npmjs.com/).
* In the terminal run ```npm login```.
* Include the dependency ```@salesforce/refocus-bdk``` in your package.json file.
* When npm install is run, it will make sure that you have correct permissions to use the @salesforce/refocus-bdk module.
* Require the module in the file that you want to use it: ```const bdk = require('@salesforce/refocus-bdk')(config);```
#### Heroku
* If this bot is going to be hosted somewhere (eg Heroku), you will need an .npmrc file for authentication.
* In the terminal run ```npm login```. Once you input your npm credentials, ```~/.npmrc``` will be created. You will need to change this file so its contents are something like this: ```//registry.npmjs.org/:_authToken=00000000-0000-0000-0000-000000000000```, where the 0's will be replaced by a token. This token is not like a session key and will remain valid until you change your password.
* Copy the .npmrc file into the root directory of your project (.npmrc will be a sibling of the node_modules folder).
* You should change the contents of the .npmrc file to something like: ```//registry.npmjs.org/:_authToken=${NPM_TOKEN}``` and add ```NPM_TOKEN``` as an env var.
* When Heroku tries to install your modules upon deploy, it will be able to authenticate correctly and install @salesforce/refocus-bdk.
* By default this package uses a socket connection to get updates from Refocus. However if desiered, polling can be used to get updates instead by setting an environment variable ```USE_POLLING = true```.

### Env Variables
Note: If you want to test this locally you will need some environment variables:
* ```USE_POLLING``` - If you want polling set this to true, else default to sockets
* ```BOT_LOGGING``` - If you want to enable logging to a log file set this to "file", if you want to set logging to a console log then set this to "console", if you want to have both set this to "both", if you want neither logging set this to "none", defaults to "console"
* ```CONSOLE_LOG_LEVEL``` - Set the level of console out you want to see, defaults to 'info'. All levels include error, warn, info, verbose, debug, silly see [WinstonJS](https://github.com/winstonjs/winston/tree/2.4.0) for more details
* ```FILE_LOG_LEVEL``` - Set the level of logging you want in your log file, defaults to 'verbose'. All levels include error, warn, info, verbose, debug, silly see [WinstonJS](https://github.com/winstonjs/winston/tree/2.4.0) for more details

### Coding Example
```javascript
const bdk = require('@salesforce/refocus-bdk')(config);
bdk.createBotData(roomId, botName, 'timers', JSON.stringify(timers))
```

### Available Functions
* installOrUpdateBot
* getRoomId
* findRoom
* updateSettings
* findBot
* findBotAction
* getBotActions
* createBotAction
* respondBotAction
* respondBotActionNoLog
* createBotData
* findBotData
* getBotData
* changeBotData
* upsertBotData
* refocusConnectPolling
* refocusConnect
* getUserName
* getUserId
* getUserEmail
* getUserFullName
* createEvents
* getEvents
* getActiveUsers
* log

## Contributing
If you have any ideas on how this project could be improved, please feel free. The steps involved are:
* Fork the repo on GitHub.
* Clone this project to your machine.
* Commit changes to your own branch.
* Push your work back up to your fork.
* Submit a Pull Request so we can review it!

## Release History

Follows [semantic versioning](https://docs.npmjs.com/getting-started/semantic-versioning#semver-for-publishers)

* 1.0.1 Basic utilities, polling for actions, data and settings, basic support for sockets - actions only.
* 1.0.2 Bot auto-installation (or update) functionality.
* 1.0.3 Full sockets support. Toggle switch between polling and sockets.
* 1.1.1 Client & server side code separation. Basic proxy support for REST API requests via superagent.
* 1.1.2 Fix minor bug of missing dependencies and adds get user information functions added .tgz files to git ignore
* 1.2.0 Added Events routes and get room ID
* 1.2.1 Create event log with respondBotAction
* 1.2.2 Automatically try add user Id to action and events
* 1.3.0 Add active users function
* 1.3.1 Fix for TypeError: this.getUserId is not a function
* 1.3.2 Limit polling to be bot specific
* 1.3.3 Polling Bug Fix
* 1.3.4 Removed unused polling in backend
* 1.3.5 Polling only for active Bot Actions
* 1.4.0 Add WinstonJS logs and custom logs for client side
* 1.4.1 Support a new URL parameter to enable logging `{url}?log={logLevel}`
* 1.4.2 Various level logging for requests and linting
* 1.4.3 Linting check on pre-commit hook
* 1.4.4 Using upsert route for Bot Data
* 1.4.5 Fixed routes with string literals
* 1.4.6 `version` field support
<<<<<<< HEAD
* 1.4.7 Update Bot Action polling to have a timeout
=======
* 1.4.7 User fullName support
>>>>>>> cfba1b40
<|MERGE_RESOLUTION|>--- conflicted
+++ resolved
@@ -94,8 +94,5 @@
 * 1.4.4 Using upsert route for Bot Data
 * 1.4.5 Fixed routes with string literals
 * 1.4.6 `version` field support
-<<<<<<< HEAD
-* 1.4.7 Update Bot Action polling to have a timeout
-=======
 * 1.4.7 User fullName support
->>>>>>> cfba1b40
+* 1.4.8 Update Bot Action polling to have a timeout