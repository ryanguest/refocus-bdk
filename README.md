--- conflicted
+++ resolved
@@ -98,8 +98,5 @@
 * 1.4.7 User fullName support
 * 1.5.0 Unit tests for installBot function. Pre-commit and pre-push hooks for linter and tests
 * 1.5.1 Update Bot Action polling to have a timeout
-<<<<<<< HEAD
-* 1.5.2 Get all events
-=======
 * 1.5.2 Bug fixes
->>>>>>> af3e3d49
+* 1.5.3 Get all events