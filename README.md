# refocus-bdk
This is the repository for the refocus-bdk. The bdk (bot developement kit) contains a set of utilities used by Refocus Bots to communicate with [Refocus Rooms](https://github.com/salesforce/refocus).

## Getting Started
These instructions will enable you to have a copy of this project up and running on your local machine for development and testing purposes.

### Prerequisites
* [Node.js](https://nodejs.org/en/)

### Usage
* When a developer wants to create a bot for IMC V2, they need to be added as a collaborator (read/write) to the @salesforce/refocus-bdk module, because it is a private module. This means that they need to have an account with npm. This can be created [here](https://www.npmjs.com/).
* In the terminal run ```npm login```.
* Include the dependency ```@salesforce/refocus-bdk``` in your package.json file.
* When npm install is run, it will make sure that you have correct permissions to use the @salesforce/refocus-bdk module.
* Require the module in the file that you want to use it: ```const bdk = require('@salesforce/refocus-bdk')(config);```
#### Heroku
* If this bot is going to be hosted somewhere (eg Heroku), you will need an .npmrc file for authentication.
* In the terminal run ```npm login```. Once you input your npm credentials, ```~/.npmrc``` will be created. You will need to change this file so its contents are something like this: ```//registry.npmjs.org/:_authToken=00000000-0000-0000-0000-000000000000```, where the 0's will be replaced by a token. This token is not like a session key and will remain valid until you change your password.
* Copy the .npmrc file into the root directory of your project (.npmrc will be a sibling of the node_modules folder).
* You should change the contents of the .npmrc file to something like: ```//registry.npmjs.org/:_authToken=${NPM_TOKEN}``` and add ```NPM_TOKEN``` as an env var.
* When Heroku tries to install your modules upon deploy, it will be able to authenticate correctly and install @salesforce/refocus-bdk.
* By default this package uses a socket connection to get updates from Refocus. However if desiered, polling can be used to get updates instead by setting an environment variable ```USE_POLLING = true```.

### Env Variables
Note: If you want to test this locally you will need some environment variables:
* ```USE_POLLING``` - If you want polling set this to true, else default to sockets
* ```BOT_LOGGING``` - If you want to enable logging to a log file set this to "file", if you want to set logging to a console log then set this to "console", if you want to have both set this to "both", if you want neither logging set this to "none", defaults to "console"
* ```CONSOLE_LOG_LEVEL``` - Set the level of console out you want to see, defaults to 'info'. All levels include error, warn, info, verbose, debug, silly see [WinstonJS](https://github.com/winstonjs/winston/tree/2.4.0) for more details
* ```FILE_LOG_LEVEL``` - Set the level of logging you want in your log file, defaults to 'verbose'. All levels include error, warn, info, verbose, debug, silly see [WinstonJS](https://github.com/winstonjs/winston/tree/2.4.0) for more details

### Coding Example
```javascript
const bdk = require('@salesforce/refocus-bdk')(config);
bdk.createBotData(roomId, botName, 'timers', JSON.stringify(timers))
```

### Available Functions
* installOrUpdateBot
* getRoomId
* findRoom
* updateSettings
* findBot
* findBotAction
* getBotActions
* createBotAction
* respondBotAction
* respondBotActionNoLog
* createBotData
* findBotData
* getBotData
* changeBotData
* upsertBotData
* refocusConnectPolling
* refocusConnect
* getUserName
* getUserId
* getUserEmail
* createEvents
* getEvents
* getActiveUsers
* log

## Contributing
If you have any ideas on how this project could be improved, please feel free. The steps involved are:
* Fork the repo on GitHub.
* Clone this project to your machine.
* Commit changes to your own branch.
* Push your work back up to your fork.
* Submit a Pull Request so we can review it!

## Release History

Follows [semantic versioning](https://docs.npmjs.com/getting-started/semantic-versioning#semver-for-publishers)

* 1.0.1 Basic utilities, polling for actions, data and settings, basic support for sockets - actions only.
* 1.0.2 Bot auto-installation (or update) functionality.
* 1.0.3 Full sockets support. Toggle switch between polling and sockets.
* 1.1.1 Client & server side code separation. Basic proxy support for REST API requests via superagent.
* 1.1.2 Fix minor bug of missing dependencies and adds get user information functions added .tgz files to git ignore
* 1.2.0 Added Events routes and get room ID
* 1.2.1 Create event log with respondBotAction
* 1.2.2 Automatically try add user Id to action and events
* 1.3.0 Add active users function
* 1.3.1 Fix for TypeError: this.getUserId is not a function
* 1.3.2 Limit polling to be bot specific
* 1.3.3 Polling Bug Fix
* 1.3.4 Removed unused polling in backend
* 1.3.5 Polling only for active Bot Actions
* 1.4.0 Add WinstonJS logs and custom logs for client side
* 1.4.1 Support a new URL parameter to enable logging `{url}?log={logLevel}`
* 1.4.2 Various level logging for requests and linting
* 1.4.3 Linting check on pre-commit hook
* 1.4.4 Using upsert route for Bot Data
<<<<<<< HEAD
* 1.4.5 `version` field support
=======
* 1.4.5 Fixed routes with string literals
>>>>>>> 5a4026a0
<|MERGE_RESOLUTION|>--- conflicted
+++ resolved
@@ -91,8 +91,5 @@
 * 1.4.2 Various level logging for requests and linting
 * 1.4.3 Linting check on pre-commit hook
 * 1.4.4 Using upsert route for Bot Data
-<<<<<<< HEAD
-* 1.4.5 `version` field support
-=======
 * 1.4.5 Fixed routes with string literals
->>>>>>> 5a4026a0
+* 1.4.6 `version` field support