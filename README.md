--- conflicted
+++ resolved
@@ -113,8 +113,5 @@
 * 1.5.10 botData functions allow Object as a param and object is escaped before creating/patching
 * 1.5.11 Fix apostrophe issue
 * 1.5.12 Update ExternalId field
-<<<<<<< HEAD
-* 1.5.13 Can pass any data type into create / update botData
-=======
 * 1.6.0 Added Heartbeat function
->>>>>>> b54005a1
+* 1.6.1 Can pass any data type into create / update botData