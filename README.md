--- conflicted
+++ resolved
@@ -27,6 +27,9 @@
 * ```BOT_LOGGING``` - If you want to enable logging to a log file set this to "file", if you want to set logging to a console log then set this to "console", if you want to have both set this to "both", if you want neither logging set this to "none", defaults to "console"
 * ```CONSOLE_LOG_LEVEL``` - Set the level of console out you want to see, defaults to 'info'. All levels include error, warn, info, verbose, debug, silly see [WinstonJS](https://github.com/winstonjs/winston/tree/2.4.0) for more details
 * ```FILE_LOG_LEVEL``` - Set the level of logging you want in your log file, defaults to 'verbose'. All levels include error, warn, info, verbose, debug, silly see [WinstonJS](https://github.com/winstonjs/winston/tree/2.4.0) for more details
+* ```HEARTBEAT_OFF``` - Turns off bot heartbeat to refocus
+* ```HEARTBEAT_TIMER``` - how often in milliseconds the heartbeat is sent with a minimum of 1 minute
+
 
 ### Coding Example
 ```javascript
@@ -108,8 +111,5 @@
 * 1.5.9 botAction tests
 * 1.5.10 botData functions allow Object as a param and object is escaped before creating/patching
 * 1.5.11 Fix apostrophe issue
-<<<<<<< HEAD
-* 1.6.0 Added Heartbeat function
-=======
 * 1.5.12 Update ExternalId field
->>>>>>> 187c3de5
+* 1.6.0 Added Heartbeat function