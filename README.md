# refocus-bdk
This is the repository for the refocus-bdk. The bdk (bot developement kit) contains a set of utilities used by Refocus Bots to communicate with [Refocus Rooms](https://github.com/salesforce/refocus).

## Getting Started
These instructions will enable you to have a copy of this project up and running on your local machine for development and testing purposes.

### Prerequisites
* [Node.js](https://nodejs.org/en/)

### Usage
* When a developer wants to create a bot for IMC V2, they need to be added as a collaborator (read/write) to the @salesforce/refocus-bdk module, because it is a private module. This means that they need to have an account with npm. This can be created [here](https://www.npmjs.com/).
* In the terminal run ```npm login```.
* Include the dependency ```@salesforce/refocus-bdk``` in your package.json file.
* When npm install is run, it will make sure that you have correct permissions to use the @salesforce/refocus-bdk module.
* Require the module in the file that you want to use it: ```const bdk = require('@salesforce/refocus-bdk')(config);```
#### Heroku
* If this bot is going to be hosted somewhere (eg Heroku), you will need an .npmrc file for authentication.
* In the terminal run ```npm login```. Once you input your npm credentials, ```~/.npmrc``` will be created. You will need to change this file so its contents are something like this: ```//registry.npmjs.org/:_authToken=00000000-0000-0000-0000-000000000000```, where the 0's will be replaced by a token. This token is not like a session key and will remain valid until you change your password.
* Copy the .npmrc file into the root directory of your project (.npmrc will be a sibling of the node_modules folder).
* You should change the contents of the .npmrc file to something like: ```//registry.npmjs.org/:_authToken=${NPM_TOKEN}``` and add ```NPM_TOKEN``` as an env var.
* When Heroku tries to install your modules upon deploy, it will be able to authenticate correctly and install @salesforce/refocus-bdk.
* By default this package uses a socket connection to get updates from Refocus. However if desiered, polling can be used to get updates instead by setting an environment variable ```USE_POLLING = true```.

### Env Variables
Note: If you want to test this locally you will need some environment variables:
* ```USE_POLLING``` - If you want polling set this to true, else default to sockets
* ```BOT_LOGGING``` - If you want to enable logging to a log file set this to "file", if you want to set logging to a console log then set this to "console", if you want to have both set this to "both", if you want neither logging set this to "none", defaults to "console"
* ```CONSOLE_LOG_LEVEL``` - Set the level of console out you want to see, defaults to 'info'. All levels include error, warn, info, verbose, debug, silly see [WinstonJS](https://github.com/winstonjs/winston/tree/2.4.0) for more details
* ```FILE_LOG_LEVEL``` - Set the level of logging you want in your log file, defaults to 'verbose'. All levels include error, warn, info, verbose, debug, silly see [WinstonJS](https://github.com/winstonjs/winston/tree/2.4.0) for more details
* ```HEARTBEAT_OFF``` - Turns off bot heartbeat to refocus
* ```HEARTBEAT_TIMER``` - how often in milliseconds the heartbeat is sent with a minimum of 1 minute


### Coding Example
```javascript
const bdk = require('@salesforce/refocus-bdk')(config);
bdk.createBotData(roomId, botName, 'timers', JSON.stringify(timers))
```

### Available Functions
* installOrUpdateBot
* getRoomId
* findRoom
* updateSettings
* findBot
* findBotAction
* getBotActions
* createBotAction
* respondBotAction
* respondBotActionNoLog
* createBotData
* findBotData
* getBotData
* changeBotData
* upsertBotData
* refocusConnectPolling
* refocusConnect
* getUserName
* getUserId
* getUserEmail
* getUserFullName
* createEvents
* getEvents
* getAllEvents
* getActiveUsers
* log
* updateExternalId

## Contributing
If you have any ideas on how this project could be improved, please feel free. The steps involved are:
* Fork the repo on GitHub.
* Clone this project to your machine.
* Commit changes to your own branch.
* Push your work back up to your fork.
* Submit a Pull Request so we can review it!

## Release History

Follows [semantic versioning](https://docs.npmjs.com/getting-started/semantic-versioning#semver-for-publishers)

* 1.0.1 Basic utilities, polling for actions, data and settings, basic support for sockets - actions only.
* 1.0.2 Bot auto-installation (or update) functionality.
* 1.0.3 Full sockets support. Toggle switch between polling and sockets.
* 1.1.1 Client & server side code separation. Basic proxy support for REST API requests via superagent.
* 1.1.2 Fix minor bug of missing dependencies and adds get user information functions added .tgz files to git ignore
* 1.2.0 Added Events routes and get room ID
* 1.2.1 Create event log with respondBotAction
* 1.2.2 Automatically try add user Id to action and events
* 1.3.0 Add active users function
* 1.3.1 Fix for TypeError: this.getUserId is not a function
* 1.3.2 Limit polling to be bot specific
* 1.3.3 Polling Bug Fix
* 1.3.4 Removed unused polling in backend
* 1.3.5 Polling only for active Bot Actions
* 1.4.0 Add WinstonJS logs and custom logs for client side
* 1.4.1 Support a new URL parameter to enable logging `{url}?log={logLevel}`
* 1.4.2 Various level logging for requests and linting
* 1.4.3 Linting check on pre-commit hook
* 1.4.4 Using upsert route for Bot Data
* 1.4.5 Fixed routes with string literals
* 1.4.6 `version` field support
* 1.4.7 User fullName support
* 1.5.0 Unit tests for installBot function. Pre-commit and pre-push hooks for linter and tests
* 1.5.1 Update Bot Action polling to have a timeout
* 1.5.2 Bug fixes
* 1.5.3 Events have user attached to their context
* 1.5.4 Get all events
* 1.5.5 Duplicate events created
* 1.5.6 Fix missing tokens
* 1.5.7 Added Get Users Route
* 1.5.8 Default full name back to user email if no full name exists
* 1.5.9 botAction tests
* 1.5.10 botData functions allow Object as a param and object is escaped before creating/patching
* 1.5.11 Fix apostrophe issue
* 1.5.12 Update ExternalId field
* 1.6.0 Added Heartbeat function
<<<<<<< HEAD
* 1.6.1 Sending displayName on install/update
=======
* 1.6.1 Can pass any data type into create / update botData
>>>>>>> 52153a3e
<|MERGE_RESOLUTION|>--- conflicted
+++ resolved
@@ -114,8 +114,5 @@
 * 1.5.11 Fix apostrophe issue
 * 1.5.12 Update ExternalId field
 * 1.6.0 Added Heartbeat function
-<<<<<<< HEAD
-* 1.6.1 Sending displayName on install/update
-=======
 * 1.6.1 Can pass any data type into create / update botData
->>>>>>> 52153a3e
+* 1.6.2 Sending displayName on install/update