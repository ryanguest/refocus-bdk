# refocus-bdk
This is the repository for the refocus-bdk. The bdk (bot developement kit) contains a set of utilities used by Refocus Bots to communicate with [Refocus Rooms](https://github.com/salesforce/refocus).

## Getting Started
These instructions will enable you to have a copy of this project up and running on your local machine for development and testing purposes.

### Prerequisites
* [Node.js](https://nodejs.org/en/)

### Usage
* When a developer wants to create a bot for IMC V2, they need to be added as a collaborator (read/write) to the @salesforce/refocus-bdk module, because it is a private module. This means that they need to have an account with npm. This can be created [here](https://www.npmjs.com/).
* In the terminal run ```npm login```.
* Include the dependency ```@salesforce/refocus-bdk``` in your package.json file.
* When npm install is run, it will make sure that you have correct permissions to use the @salesforce/refocus-bdk module.
* Require the module in the file that you want to use it: ```const bdk = require('@salesforce/refocus-bdk')(config);```
#### Heroku
* If this bot is going to be hosted somewhere (eg Heroku), you will need an .npmrc file for authentication.
* In the terminal run ```npm login```. Once you input your npm credentials, ```~/.npmrc``` will be created. You will need to change this file so its contents are something like this: ```//registry.npmjs.org/:_authToken=00000000-0000-0000-0000-000000000000```, where the 0's will be replaced by a token. This token is not like a session key and will remain valid until you change your password.
* Copy the .npmrc file into the root directory of your project (.npmrc will be a sibling of the node_modules folder).
* You should change the contents of the .npmrc file to something like: ```//registry.npmjs.org/:_authToken=${NPM_TOKEN}``` and add ```NPM_TOKEN``` as an env var.
* When Heroku tries to install your modules upon deploy, it will be able to authenticate correctly and install @salesforce/refocus-bdk.
* By default this package uses a socket connection to get updates from Refocus. However if desiered, polling can be used to get updates instead by setting an environment variable ```USE_POLLING = true```.

### Env Variables
Note: If you want to test this locally you will need some environment variables:
* ```USE_POLLING``` - If you want polling set this to true, else default to sockets
* ```BOT_LOGGING``` - If you want to enable logging to a log file set this to "file", if you want to set logging to a console log then set this to "console", if you want to have both set this to "both", if you want neither logging set this to "none", defaults to "console"
* ```CONSOLE_LOG_LEVEL``` - Set the level of console out you want to see, defaults to 'info'. All levels include error, warn, info, verbose, debug, silly see [WinstonJS](https://github.com/winstonjs/winston/tree/2.4.0) for more details
* ```FILE_LOG_LEVEL``` - Set the level of logging you want in your log file, defaults to 'verbose'. All levels include error, warn, info, verbose, debug, silly see [WinstonJS](https://github.com/winstonjs/winston/tree/2.4.0) for more details

### Coding Example
```javascript
const bdk = require('@salesforce/refocus-bdk')(config);
bdk.createBotData(roomId, botName, 'timers', JSON.stringify(timers))
```

### Available Functions
* installOrUpdateBot
* getRoomId
* findRoom
* updateSettings
* findBot
* findBotAction
* getBotActions
* createBotAction
* respondBotAction
* respondBotActionNoLog
* createBotData
* findBotData
* getBotData
* changeBotData
* upsertBotData
* refocusConnectPolling
* refocusConnect
* getUserName
* getUserId
* getUserEmail
* getUserFullName
* createEvents
* getEvents
* getAllEvents
* getActiveUsers
* log

## Contributing
If you have any ideas on how this project could be improved, please feel free. The steps involved are:
* Fork the repo on GitHub.
* Clone this project to your machine.
* Commit changes to your own branch.
* Push your work back up to your fork.
* Submit a Pull Request so we can review it!

## Release History

Follows [semantic versioning](https://docs.npmjs.com/getting-started/semantic-versioning#semver-for-publishers)

* 1.0.1 Basic utilities, polling for actions, data and settings, basic support for sockets - actions only.
* 1.0.2 Bot auto-installation (or update) functionality.
* 1.0.3 Full sockets support. Toggle switch between polling and sockets.
* 1.1.1 Client & server side code separation. Basic proxy support for REST API requests via superagent.
* 1.1.2 Fix minor bug of missing dependencies and adds get user information functions added .tgz files to git ignore
* 1.2.0 Added Events routes and get room ID
* 1.2.1 Create event log with respondBotAction
* 1.2.2 Automatically try add user Id to action and events
* 1.3.0 Add active users function
* 1.3.1 Fix for TypeError: this.getUserId is not a function
* 1.3.2 Limit polling to be bot specific
* 1.3.3 Polling Bug Fix
* 1.3.4 Removed unused polling in backend
* 1.3.5 Polling only for active Bot Actions
* 1.4.0 Add WinstonJS logs and custom logs for client side
* 1.4.1 Support a new URL parameter to enable logging `{url}?log={logLevel}`
* 1.4.2 Various level logging for requests and linting
* 1.4.3 Linting check on pre-commit hook
* 1.4.4 Using upsert route for Bot Data
* 1.4.5 Fixed routes with string literals
* 1.4.6 `version` field support
* 1.4.7 User fullName support
* 1.5.0 Unit tests for installBot function. Pre-commit and pre-push hooks for linter and tests
* 1.5.1 Update Bot Action polling to have a timeout
* 1.5.2 Bug fixes
* 1.5.3 Events have user attached to their context
* 1.5.4 Get all events
* 1.5.5 Duplicate events created
* 1.5.6 Fix missing tokens
<<<<<<< HEAD
* 1.5.7 Default full name back to user email if no full name exists
=======
* 1.5.7 Added Get Users Route
>>>>>>> 906ab619
<|MERGE_RESOLUTION|>--- conflicted
+++ resolved
@@ -103,8 +103,5 @@
 * 1.5.4 Get all events
 * 1.5.5 Duplicate events created
 * 1.5.6 Fix missing tokens
-<<<<<<< HEAD
-* 1.5.7 Default full name back to user email if no full name exists
-=======
 * 1.5.7 Added Get Users Route
->>>>>>> 906ab619
+* 1.5.8 Default full name back to user email if no full name exists