--- conflicted
+++ resolved
@@ -285,10 +285,6 @@
   function refocusConnectPolling(app, options){
     let pendingActions = {};
     setInterval(() => {
-<<<<<<< HEAD
-      genericGet(SERVER+API+BOTACTIONS_ROUTE+options+'&isPending=true',
-        PROXY_URL, TOKEN)
-=======
       // Clear action queue 
       for (var key in pendingActions) {
         const timeAdded =
@@ -300,8 +296,8 @@
         }
       }
 
-      genericGet(SERVER+API+BOTACTIONS_ROUTE+options+'&isPending=true')
->>>>>>> 0031d96d
+      genericGet(SERVER+API+BOTACTIONS_ROUTE+options+'&isPending=true',
+        PROXY_URL, TOKEN)
         .then((botActions) => {
           if (botActions && botActions.body) {
             botActions.body.forEach((botAction) => {
